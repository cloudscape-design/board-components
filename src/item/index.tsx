// Copyright Amazon.com, Inc. or its affiliates. All Rights Reserved.
// SPDX-License-Identifier: Apache-2.0
import { useContainerQuery } from "@cloudscape-design/component-toolkit";
import Container from "@cloudscape-design/components/container";
import { CSS as CSSUtil, Transform } from "@dnd-kit/utilities";
import clsx from "clsx";
import { CSSProperties, useRef, useState } from "react";
import { GAP } from "../internal/constants";
import { DragAndDropData, useDragSubscription, useDraggable } from "../internal/dnd-controller";
import DragHandle from "../internal/drag-handle";
import { useGridContext } from "../internal/grid-context";
import { Coordinates } from "../internal/interfaces";
import { useItemContext } from "../internal/item-context";
import ResizeHandle from "../internal/resize-handle";
import WidgetContainerHeader from "./header";
import type { DashboardItemProps } from "./interfaces";
import styles from "./styles.css.js";

export type { DashboardItemProps };

interface DragOrigin {
  rect: DOMRect;
  cursor: Coordinates;
}

interface Transition {
  itemId: string;
  type: "reorder" | "resize" | "insert";
  sizeOverride: null | { width: number; height: number };
  transform: null | Transform;
}

export default function DashboardItem({
  children,
  header,
  settings,
  i18nStrings,
  ...containerProps
}: DashboardItemProps) {
  const { item, itemSize, transform, resizable } = useItemContext();
  const [transition, setTransition] = useState<null | Transition>(null);
  const dragOriginRef = useRef<null | DragOrigin>(null);
  const containerRef = useRef<HTMLDivElement>(null);
  const dragApi = useDraggable({ item, containerRef, resize: false });
  const resizeApi = useDraggable({ item, containerRef, resize: true });
  const currentIsDragging = transition?.itemId === item.id;
  const gridContext = useGridContext();

  function updateTransition({ item: activeItem, resize, coordinates, droppables }: DragAndDropData) {
    const type = resize ? "resize" : gridContext ? "reorder" : "insert";

    const origin = dragOriginRef.current!;
    if (activeItem.id === item.id) {
      // TODO: remove dependency on GAP from here.
      const cellRect = droppables[0][1].getBoundingClientRect();
      const width = gridContext
        ? gridContext.getWidth(itemSize.width)
        : cellRect.width * itemSize.width + GAP * (itemSize.width - 1);
      const height = gridContext
        ? gridContext.getHeight(itemSize.height)
        : cellRect.height * itemSize.height + GAP * (itemSize.height - 1);

      if (resize) {
<<<<<<< HEAD
        setTransition({
          itemId: activeItem.id,
          type,
          sizeOverride: {
            width: Math.max(
              cellRect.width,
              Math.min(width, origin.rect.width + (coordinates.pageX - origin.cursor.pageX))
            ),
            height: Math.max(
              cellRect.height,
              Math.min(height, origin.rect.height + (coordinates.pageY - origin.cursor.pageY))
            ),
          },
          transform: null,
        });
      } else {
        setTransition({
          itemId: activeItem.id,
          type,
          sizeOverride: type === "insert" ? { width, height } : null,
          transform: {
            x: coordinates.pageX - origin.cursor.pageX,
            y: coordinates.pageY - origin.cursor.pageY,
            scaleX: 1,
            scaleY: 1,
          },
=======
        setSizeOverride({
          width: Math.max(cellRect.width, Math.min(maxWidth, origin.rect.width + (coordinates.x - origin.cursor.x))),
          height: Math.max(
            cellRect.height,
            Math.min(maxHeight, origin.rect.height + (coordinates.y - origin.cursor.y))
          ),
        });
      } else {
        setSizeOverride({ width: maxWidth, height: maxHeight });
        setDragTransform({
          x: coordinates.x - origin.cursor.x,
          y: coordinates.y - origin.cursor.y,
          scaleX: 1,
          scaleY: 1,
>>>>>>> d310385c
        });
      }
    }
  }

  useDragSubscription("start", (detail) => {
    if (detail.item.id === item.id) {
      dragOriginRef.current = {
        rect: containerRef.current!.getBoundingClientRect(),
        cursor: detail.coordinates,
      };
    }

    updateTransition(detail);
  });
  useDragSubscription("move", (detail) => updateTransition(detail));
  useDragSubscription("drop", () => {
    setTransition(null);
    dragOriginRef.current = null;
  });

  const style: CSSProperties = {
    transform: CSSUtil.Transform.toString(currentIsDragging ? transition.transform : transform),
    position: currentIsDragging && transition?.sizeOverride ? "absolute" : undefined,
    width: currentIsDragging ? transition?.sizeOverride?.width : undefined,
    height: currentIsDragging ? transition?.sizeOverride?.height : undefined,
    transition:
      transition && !currentIsDragging
        ? CSSUtil.Transition.toString({ property: "transform", duration: 200, easing: "ease" })
        : undefined,
  };

  const [headerHeight, headerQueryRef] = useContainerQuery((entry) => entry.borderBoxHeight);
  let maxContentWidth = gridContext ? gridContext.getWidth(itemSize.width) : undefined;
  let maxContentHeight = gridContext ? gridContext.getHeight(itemSize.height) - (headerHeight || 0) : undefined;
  if (transition?.sizeOverride) {
    maxContentWidth = transition.sizeOverride.width;
    maxContentHeight = transition.sizeOverride.height - (headerHeight || 0);
  }

  return (
    <div ref={containerRef} className={clsx(styles.wrapper, currentIsDragging && styles.wrapperDragging)} style={style}>
      <Container
        {...containerProps}
        disableHeaderPaddings={true}
        disableContentPaddings={true}
        header={
          <WidgetContainerHeader
            ref={headerQueryRef}
            handle={
              <DragHandle
                ariaLabel={i18nStrings.dragHandleLabel}
                onPointerDown={(coordinates) => dragApi.onStart(coordinates)}
              />
            }
            settings={settings}
          >
            {header}
          </WidgetContainerHeader>
        }
      >
        <div className={styles.content} style={{ maxWidth: maxContentWidth, maxHeight: maxContentHeight }}>
          {children}
        </div>
      </Container>
      {resizable && (
        <div className={styles.resizer}>
          <ResizeHandle
            ariaLabel={i18nStrings.resizeLabel}
            onPointerDown={(coordinates) => resizeApi.onStart(coordinates)}
          />
        </div>
      )}
    </div>
  );
}<|MERGE_RESOLUTION|>--- conflicted
+++ resolved
@@ -61,19 +61,12 @@
         : cellRect.height * itemSize.height + GAP * (itemSize.height - 1);
 
       if (resize) {
-<<<<<<< HEAD
         setTransition({
           itemId: activeItem.id,
           type,
           sizeOverride: {
-            width: Math.max(
-              cellRect.width,
-              Math.min(width, origin.rect.width + (coordinates.pageX - origin.cursor.pageX))
-            ),
-            height: Math.max(
-              cellRect.height,
-              Math.min(height, origin.rect.height + (coordinates.pageY - origin.cursor.pageY))
-            ),
+            width: Math.max(cellRect.width, Math.min(width, origin.rect.width + (coordinates.x - origin.cursor.x))),
+            height: Math.max(cellRect.height, Math.min(height, origin.rect.height + (coordinates.y - origin.cursor.y))),
           },
           transform: null,
         });
@@ -83,27 +76,11 @@
           type,
           sizeOverride: type === "insert" ? { width, height } : null,
           transform: {
-            x: coordinates.pageX - origin.cursor.pageX,
-            y: coordinates.pageY - origin.cursor.pageY,
+            x: coordinates.x - origin.cursor.x,
+            y: coordinates.y - origin.cursor.y,
             scaleX: 1,
             scaleY: 1,
           },
-=======
-        setSizeOverride({
-          width: Math.max(cellRect.width, Math.min(maxWidth, origin.rect.width + (coordinates.x - origin.cursor.x))),
-          height: Math.max(
-            cellRect.height,
-            Math.min(maxHeight, origin.rect.height + (coordinates.y - origin.cursor.y))
-          ),
-        });
-      } else {
-        setSizeOverride({ width: maxWidth, height: maxHeight });
-        setDragTransform({
-          x: coordinates.x - origin.cursor.x,
-          y: coordinates.y - origin.cursor.y,
-          scaleX: 1,
-          scaleY: 1,
->>>>>>> d310385c
         });
       }
     }
