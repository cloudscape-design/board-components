--- conflicted
+++ resolved
@@ -6,20 +6,17 @@
 import { CanvasProps } from "./interfaces";
 import Placeholder from "./placeholder";
 import createGridLayout from "./create-grid-layout";
-import useContainerQuery from "../internal/use-container-query/index";
+import useContainerQuery from "../internal/use-container-query";
 import { BREAKPOINT_SMALL, COLUMNS_FULL, COLUMNS_SMALL } from "../constants";
-<<<<<<< HEAD
-import styles from "./styles.css.js";
-=======
 import { canvasItemsToLayout, layoutToCanvasItems } from "../internal/layout";
 import { CollisionDescriptor, DndContext, DragEndEvent, DragMoveEvent } from "@dnd-kit/core";
 import { Transform } from "@dnd-kit/utilities";
 import { SortableItem } from "./sortable-item";
 import { createCustomEvent } from "../internal/utils/events";
 import { calculateShifts, createTransforms } from "./layout";
+import styles from "./styles.css.js";
 
 const columnsCount = 4;
->>>>>>> 4ff7958b
 
 export default function Canvas<D = DataFallbackType>({ items, renderItem, onItemsChange }: CanvasProps<D>) {
   const [containerSize, containerQueryRef] = useContainerQuery(
@@ -56,20 +53,6 @@
     }
   }
   return (
-<<<<<<< HEAD
-    <section ref={containerQueryRef}>
-      <Grid columns={columns} rows={rows} layout={[...placeholders, ...content]}>
-        {placeholders.map(({ id }) => (
-          <Placeholder key={id} state="default" />
-        ))}
-        {items.map((item) => (
-          <div key={item.id} className={styles.item}>
-            {renderItem(item)}
-          </div>
-        ))}
-      </Grid>
-    </section>
-=======
     <DndContext onDragMove={handleDragMove} onDragEnd={handleDragEnd}>
       <div ref={containerQueryRef as Ref<HTMLDivElement>}>
         <Grid columns={columns} rows={rows} layout={[...placeholders, ...content]}>
@@ -81,7 +64,11 @@
               <SortableItem
                 key={item.id}
                 id={item.id}
-                renderItem={(ctx) => renderItem(item, ctx)}
+                renderItem={(ctx) => (
+                  <div key={item.id} className={styles.item}>
+                    {renderItem(item, ctx)}
+                  </div>
+                )}
                 animate={transforms !== null}
                 transform={transforms?.find((t) => t.id === item.id)?.transform ?? null}
               />
@@ -90,6 +77,5 @@
         </Grid>
       </div>
     </DndContext>
->>>>>>> 4ff7958b
   );
 }