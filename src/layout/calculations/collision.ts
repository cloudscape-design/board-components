// Copyright Amazon.com, Inc. or its affiliates. All Rights Reserved.
// SPDX-License-Identifier: Apache-2.0
import { Rect } from "./interfaces";

function getMinDistance(min: number, current: number, collision: number) {
  const minDistance = Math.abs(min - collision);
  const currentDistance = Math.abs(current - collision);
  return currentDistance < minDistance ? current : min;
}

function isInsideRect(rect: Rect, bounds: Rect) {
  return (
    rect.top <= bounds.top && rect.left >= bounds.left && rect.right <= bounds.right && rect.bottom >= bounds.bottom
  );
}

/**
 * Finds all containers covered by the current draggable item. Built-in algorithms from dnd-kit do not support irregular
 * sizes of containers, where a container may fully cover multiple droppable spots.
 * More details on dnd-kit API: https://docs.dndkit.com/api-documentation/context-provider/collision-detection-algorithms
 */
export const getCollisions = (active: HTMLElement, droppables: readonly [string, HTMLElement][]) => {
  const collisionRect = active.getBoundingClientRect();
  let bounds = {
    top: Number.POSITIVE_INFINITY,
    left: Number.POSITIVE_INFINITY,
    right: Number.POSITIVE_INFINITY,
    bottom: Number.POSITIVE_INFINITY,
  };

  // snap current collision to rects grid
<<<<<<< HEAD
  for (const [, droppableElement] of droppables) {
    const rect = droppableElement.getBoundingClientRect();
=======
  for (const droppable of droppables.values()) {
    // TODO: should we cache droppable rects?
    const rect = droppable.getBoundingClientRect();
>>>>>>> 88b21a0d
    bounds = {
      top: getMinDistance(bounds.top, rect.top, collisionRect.top),
      left: getMinDistance(bounds.left, rect.left, collisionRect.left),
      right: getMinDistance(bounds.right, rect.right, collisionRect.right),
      bottom: getMinDistance(bounds.bottom, rect.bottom, collisionRect.bottom),
    };
  }
  // make sure collision always fits into the grid
  const { width, height } = collisionRect;
  if (bounds.bottom - bounds.top < height) {
    bounds.top = bounds.bottom - height;
  }
  if (bounds.right - bounds.left < width) {
    bounds.left = bounds.right - width;
  }

  // return all rects inside adjusted collision box
  return droppables
    .filter(([, droppableElement]) => isInsideRect(droppableElement.getBoundingClientRect(), bounds))
    .map(([droppableId]) => droppableId);
};<|MERGE_RESOLUTION|>--- conflicted
+++ resolved
@@ -29,14 +29,9 @@
   };
 
   // snap current collision to rects grid
-<<<<<<< HEAD
   for (const [, droppableElement] of droppables) {
+    // TODO: should we cache getBoundingClientRect() somewhewre?
     const rect = droppableElement.getBoundingClientRect();
-=======
-  for (const droppable of droppables.values()) {
-    // TODO: should we cache droppable rects?
-    const rect = droppable.getBoundingClientRect();
->>>>>>> 88b21a0d
     bounds = {
       top: getMinDistance(bounds.top, rect.top, collisionRect.top),
       left: getMinDistance(bounds.left, rect.left, collisionRect.left),
