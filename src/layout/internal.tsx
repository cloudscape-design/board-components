--- conflicted
+++ resolved
@@ -48,13 +48,9 @@
       pathRef.current,
       columns
     );
-<<<<<<< HEAD
+    pathRef.current = layoutShift.path;
     const cellRect = [...droppables.values()][0].getBoundingClientRect();
     setTransforms(createTransforms(content, layoutShift.current.moves, cellRect));
-=======
-    pathRef.current = layoutShift.path;
-    setTransforms(createTransforms(layoutShift.current.items, content, active.getBoundingClientRect()));
->>>>>>> 88b21a0d
   });
   useDragSubscription("drop", ({ active, activeId, droppableIds, droppables }) => {
     const collisionsIds = getCollisions(active, droppables, droppableIds);
