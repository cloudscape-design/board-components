--- conflicted
+++ resolved
@@ -24,7 +24,6 @@
   transition: null | Transition<D>;
   removeTransition: null | RemoveTransition<D>;
   announcement: null | Announcement;
-  acquiredItem: null | BoardItemDefinition<D>;
 }
 
 export interface Transition<D> {
@@ -34,6 +33,7 @@
   insertionDirection: null | Direction;
   draggableItem: BoardItemDefinitionBase<D>;
   draggableElement: HTMLElement;
+  acquiredItem: null | BoardItemDefinition<D>;
   collisionIds: Set<ItemId>;
   layoutShift: null | LayoutShift;
   layoutShiftWithRefloat: null | LayoutShift;
@@ -84,12 +84,8 @@
 }
 
 export type Action<D> =
-<<<<<<< HEAD
-  | InitAction
+  | InitAction<D>
   | InitRemoveAction<D>
-=======
-  | InitAction<D>
->>>>>>> 04c058c8
   | SubmitAction
   | DiscardAction
   | UpdateWithPointerAction
@@ -133,15 +129,11 @@
 }
 
 export function useTransition<D>(): [TransitionState<D>, Dispatch<Action<D>>] {
-<<<<<<< HEAD
   const [state, dispatch] = useReducer(transitionReducer, {
     transition: null,
     removeTransition: null,
     announcement: null,
   });
-=======
-  const [state, dispatch] = useReducer(transitionReducer, { transition: null, announcement: null, acquiredItem: null });
->>>>>>> 04c058c8
 
   // Debounces pointer actions to resolve race condition between layout and items.
   const decoratedDispatch = useMemo(() => {
@@ -198,6 +190,7 @@
     insertionDirection: null,
     draggableItem,
     draggableElement,
+    acquiredItem: null,
     collisionIds: new Set(),
     layoutShift: null,
     layoutShiftWithRefloat: null,
@@ -213,13 +206,8 @@
 
   return {
     transition: { ...transition, path },
-<<<<<<< HEAD
     removeTransition: null,
     announcement: { type: "operation-started", item: draggableItem, operation },
-=======
-    announcement: { type: "operation-started", itemId: draggableItem.id, operation },
-    acquiredItem: null,
->>>>>>> 04c058c8
   };
 }
 
@@ -249,13 +237,16 @@
   const { operation, draggableItem: item } = transition;
 
   return transition.layoutShift?.conflicts.length === 0
-<<<<<<< HEAD
-    ? { transition: null, removeTransition: null, announcement: { type: "operation-committed", item, operation } }
-    : { transition: null, removeTransition: null, announcement: { type: "operation-discarded", item, operation } };
-=======
-    ? { ...state, transition: null, announcement: { type: "operation-committed", itemId, operation } }
-    : { ...state, transition: null, announcement: { type: "operation-discarded", itemId, operation } };
->>>>>>> 04c058c8
+    ? {
+        transition: null,
+        removeTransition: null,
+        announcement: { type: "operation-committed", item, operation },
+      }
+    : {
+        transition: null,
+        removeTransition: null,
+        announcement: { type: "operation-discarded", item, operation },
+      };
 }
 
 function discardTransition<D>(state: TransitionState<D>): TransitionState<D> {
@@ -270,11 +261,11 @@
 
   const { operation, draggableItem: item } = transition;
 
-<<<<<<< HEAD
-  return { transition: null, removeTransition: null, announcement: { type: "operation-discarded", item, operation } };
-=======
-  return { ...state, transition: null, announcement: { type: "operation-discarded", itemId, operation } };
->>>>>>> 04c058c8
+  return {
+    transition: null,
+    removeTransition: null,
+    announcement: { type: "operation-discarded", item, operation },
+  };
 }
 
 function updateTransitionWithPointerEvent<D>(
@@ -298,7 +289,6 @@
 
   if (isOutOfBoundaries) {
     return {
-      ...state,
       transition: { ...transition, collisionIds: new Set(), layoutShift: null, insertionDirection: null },
       removeTransition: null,
       announcement: null,
@@ -314,7 +304,6 @@
   const layoutShift = getLayoutShift(transition, path, insertionDirection);
 
   return {
-    ...state,
     transition: { ...transition, collisionIds: new Set(collisionIds), ...layoutShift, path, insertionDirection },
     removeTransition: null,
     announcement: null,
@@ -344,13 +333,8 @@
     const layoutShift = getLayoutShift(transition, nextPath);
     const nextTransition = { ...transition, ...layoutShift, path: nextPath };
     return {
-<<<<<<< HEAD
       transition: nextTransition,
       removeTransition: null,
-=======
-      ...state,
-      transition: nextTransition,
->>>>>>> 04c058c8
       announcement: createOperationAnnouncement(nextTransition, direction),
     };
   };
@@ -439,30 +423,12 @@
   // The columnOffset, columnSpan and rowSpan are of no use as of being overridden by the layout shift.
   const acquiredItem = { ...transition.draggableItem, columnOffset: 0, columnSpan: 1, rowSpan: 1 };
 
-<<<<<<< HEAD
   const nextTransition: Transition<D> = { ...transition, collisionIds: new Set(), ...layoutShift, path, acquiredItem };
   return {
     transition: nextTransition,
     removeTransition: null,
     announcement: createOperationAnnouncement(nextTransition, null),
   };
-=======
-  const nextTransition: Transition<D> = { ...transition, collisionIds: new Set(), ...layoutShift, path };
-  return {
-    transition: nextTransition,
-    announcement: createOperationAnnouncement(nextTransition, null),
-    acquiredItem,
-  };
-}
-
-function removeTransitionItem<D>({ itemId, itemsLayout }: RemoveItemAction): TransitionState<D> {
-  const layoutShiftWithRefloat = new LayoutEngine(itemsLayout).remove(itemId).refloat().getLayoutShift();
-
-  const disturbed = new Set(layoutShiftWithRefloat.moves.map((move) => move.itemId));
-  disturbed.delete(itemId);
-
-  return { transition: null, announcement: { type: "item-removed", itemId, disturbed }, acquiredItem: null };
->>>>>>> 04c058c8
 }
 
 function getItemWidth<D>(transition: Transition<D>) {
