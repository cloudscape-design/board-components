--- conflicted
+++ resolved
@@ -128,31 +128,7 @@
 }
 
 export function useTransition<D>(): [TransitionState<D>, Dispatch<Action<D>>] {
-<<<<<<< HEAD
-  const [state, dispatch] = useReducer(transitionReducer, {
-    transition: null,
-    removeTransition: null,
-    announcement: null,
-  });
-
-  // Debounces pointer actions to resolve race condition between layout and items.
-  const decoratedDispatch = useMemo(() => {
-    const debouncedDispatch = debounce(dispatch, 10);
-
-    return (action: Action<D>) => {
-      if (action.type === "update-with-pointer") {
-        debouncedDispatch(action);
-      } else {
-        debouncedDispatch.cancel();
-        dispatch(action);
-      }
-    };
-  }, []);
-
-  return [state as TransitionState<D>, decoratedDispatch];
-=======
-  return useReducer(transitionReducer<D>, { transition: null, announcement: null, acquiredItem: null });
->>>>>>> fa09e12f
+  return useReducer(transitionReducer<D>, { transition: null, removeTransition: null, announcement: null });
 }
 
 export function selectTransitionRows<D>(state: TransitionState<D>) {
