// Copyright Amazon.com, Inc. or its affiliates. All Rights Reserved.
// SPDX-License-Identifier: Apache-2.0
import { useContainerQuery } from "@cloudscape-design/component-toolkit";
import clsx from "clsx";
import { useEffect, useRef } from "react";
import { BREAKPOINT_SMALL, COLUMNS_FULL, COLUMNS_SMALL, TRANSITION_DURATION_MS } from "../internal/constants";
import { useDragSubscription } from "../internal/dnd-controller/controller";
import Grid from "../internal/grid";
import { BoardItemDefinition, BoardItemDefinitionBase, Direction, ItemId } from "../internal/interfaces";
import { ItemContainer, ItemContainerRef } from "../internal/item-container";
import LiveRegion from "../internal/live-region";
import { ScreenReaderGridNavigation } from "../internal/screenreader-grid-navigation";
import { createCustomEvent } from "../internal/utils/events";
import {
  createItemsLayout,
  createPlaceholdersLayout,
  exportItemsLayout,
  getDefaultItemSize,
} from "../internal/utils/layout";
import { Position } from "../internal/utils/position";
import { useAutoScroll } from "../internal/utils/use-auto-scroll";
import { useMergeRefs } from "../internal/utils/use-merge-refs";

import { BoardProps } from "./interfaces";
import Placeholder from "./placeholder";
import styles from "./styles.css.js";
import { selectTransitionRows, useTransition } from "./transition";
import { announcementToString } from "./utils/announcements";
import { createTransforms } from "./utils/create-transforms";

export function InternalBoard<D>({ items, renderItem, onItemsChange, empty, i18nStrings }: BoardProps<D>) {
  const containerAccessRef = useRef<HTMLDivElement>(null);
  const [containerSize, containerQueryRef] = useContainerQuery(
    (entry) => (entry.contentBoxWidth < BREAKPOINT_SMALL ? "small" : "full"),
    []
  );
  const containerRef = useMergeRefs(containerAccessRef, containerQueryRef);
  const columns = containerSize === "small" ? COLUMNS_SMALL : COLUMNS_FULL;
  const itemContainerRef = useRef<{ [id: ItemId]: ItemContainerRef }>({});

  const autoScrollHandlers = useAutoScroll();

  const [transitionState, dispatch] = useTransition<D>();
  const transition = transitionState.transition;
  const removeTransition = transitionState.removeTransition;
  const transitionAnnouncement = transitionState.announcement;
  const acquiredItem = transition?.acquiredItem ?? null;

  // Use previous items while remove transition is in progress.
  items = removeTransition?.items ?? items;

  // The acquired item is the one being inserting at the moment but not submitted yet.
  // It needs to be included to the layout to be a part of layout shifts and rendering.
  items = acquiredItem ? [...items, acquiredItem] : items;
  const itemsLayout = createItemsLayout(items, columns);
  const layoutItemById = new Map(itemsLayout.items.map((item) => [item.id, item]));
  const layoutItemIndexById = new Map(itemsLayout.items.map((item, index) => [item.id, index]));

  // Items and layout items must maintain the same order visually, in the DOM and in the data
  // to ensure on-change events and tab order work as expected.
  items = [...items].sort((a, b) => (layoutItemIndexById.get(a.id) ?? -1) - (layoutItemIndexById.get(b.id) ?? -1));

  // When an item gets acquired or removed the focus needs to be dispatched on the next render.
  const focusNextRenderIndexRef = useRef<null | number>(null);
  const focusNextRenderIdRef = useRef<null | ItemId>(null);
  useEffect(() => {
    const focusTarget = focusNextRenderIdRef.current ?? items[focusNextRenderIndexRef.current ?? -1]?.id;
    if (focusTarget) {
      itemContainerRef.current[focusTarget].focusDragHandle();
    }
    focusNextRenderIndexRef.current = null;
    focusNextRenderIdRef.current = null;
  });

  // Submit scheduled removal after a delay to let animations play.
  useEffect(() => {
    if (!removeTransition) {
      return;
    }

    const timeoutId = setTimeout(() => {
      dispatch({ type: "submit" });

      const removedItemIndex = items.findIndex((it) => it.id === removeTransition.removedItem.id);
      const nextIndexToFocus = removedItemIndex !== items.length - 1 ? removedItemIndex : items.length - 2;
      focusNextRenderIndexRef.current = nextIndexToFocus;
    }, TRANSITION_DURATION_MS);

    return () => clearTimeout(timeoutId);
  }, [removeTransition, items]);

  const getDefaultItemWidth = (item: BoardItemDefinitionBase<unknown>) =>
    Math.min(columns, getDefaultItemSize(item).width);
  const getDefaultItemHeight = (item: BoardItemDefinitionBase<unknown>) => getDefaultItemSize(item).height;

  // Rows can't be 0 as it would prevent placing the first item to the layout.
  const rows = selectTransitionRows(transitionState) || itemsLayout.rows || 1;
  const placeholdersLayout = createPlaceholdersLayout(rows, columns);

  useDragSubscription("start", ({ operation, interactionType, draggableItem, draggableElement, collisionIds }) => {
    dispatch({
      type: "init",
      operation,
      interactionType,
      itemsLayout,
      // TODO: resolve any
      // The code only works assuming the board can take any draggable.
      // If draggables can be of different types a check of some sort is required here.
      draggableItem: draggableItem as any,
      draggableElement,
      collisionIds,
    });

    autoScrollHandlers.addPointerEventHandlers();
  });

  useDragSubscription("update", ({ collisionIds, positionOffset }) => {
    dispatch({ type: "update-with-pointer", collisionIds, positionOffset });
  });

  useDragSubscription("submit", () => {
    if (!transition) {
      throw new Error("Invariant violation: no transition.");
    }

    dispatch({ type: "submit" });

    if (transition.layoutShift) {
      if (transition.layoutShift.conflicts.length === 0) {
        // Commit new layout for insert case.
        if (transition.operation === "insert") {
          const newLayout = exportItemsLayout(transition.layoutShift.next, [...items, transition.draggableItem]);
          const addedItem = newLayout.find((item) => item.id === transition.draggableItem.id)!;
          onItemsChange(createCustomEvent({ items: newLayout, addedItem }));
        }
        // Commit new layout for reorder/resize case.
        else {
          onItemsChange(createCustomEvent({ items: exportItemsLayout(transition.layoutShift.next, items) }));
        }
      }
    }

    autoScrollHandlers.removePointerEventHandlers();
  });

  useDragSubscription("discard", () => {
    if (!transition) {
      throw new Error("Invariant violation: no transition.");
    }

    dispatch({ type: "discard" });

    autoScrollHandlers.removePointerEventHandlers();
  });

  useDragSubscription("acquire", ({ droppableId, draggableItem }) => {
    const placeholder = placeholdersLayout.items.find((it) => it.id === droppableId);

    // Check if placeholder belongs to the board.
    if (!placeholder) {
      return;
    }

    dispatch({
      type: "acquire-item",
      position: new Position({ x: placeholder.x, y: placeholder.y }),
      layoutElement: containerAccessRef.current!,
    });

    focusNextRenderIdRef.current = draggableItem.id;
  });

  const removeItemAction = (removedItem: BoardItemDefinition<D>) => {
    dispatch({ type: "init-remove", items, itemsLayout, removedItem });

    onItemsChange(createCustomEvent({ items: items.filter((it) => it !== removedItem), removedItem }));
  };

  function focusItem(itemId: ItemId) {
    itemContainerRef.current[itemId].focusDragHandle();
  }

  function onItemNavigate(direction: Direction) {
    if (transition) {
      dispatch({ type: "update-with-keyboard", direction });
      autoScrollHandlers.scheduleActiveElementScrollIntoView(TRANSITION_DURATION_MS);
    }
  }

  const layoutShift = transition?.layoutShift ?? removeTransition?.layoutShift;
  const transforms = layoutShift ? createTransforms(itemsLayout, layoutShift.moves) : {};
  if (transition && transition.interactionType === "pointer") {
    delete transforms[transition.draggableItem.id];
  }

<<<<<<< HEAD
  const announcement = transitionAnnouncement
    ? announcementToString(transitionAnnouncement, items, transitionState.acquiredItem, i18nStrings)
    : "";
=======
  const announcement = (() => {
    if (!transitionAnnouncement) {
      return "";
    }
    const item = transitionAnnouncement.item as BoardProps.Item<D>;

    const toItem = (id: ItemId) => items.find((it) => it?.id === id)!;
    const formatDirection = (direction: null | Direction) => {
      if (!direction) {
        return null;
      }
      return direction === "left" || direction === "right" ? "horizontal" : "vertical";
    };

    function getOperationState(announcement: OperationPerformedAnnouncement): BoardProps.OperationState<D> {
      const placement = announcement.placement;
      const direction = formatDirection(announcement.direction);
      const conflicts = [...announcement.conflicts].map(toItem);
      const disturbed = [...announcement.disturbed].map(toItem);

      switch (announcement.operation) {
        case "reorder":
          return { operationType: "reorder", item, placement, direction: direction!, conflicts, disturbed };
        case "insert":
          return { operationType: "insert", item, placement, conflicts, disturbed };
        case "resize":
          return {
            operationType: "resize",
            item,
            placement,
            direction: direction!,
            isMinimalColumnsReached: placement.width === (item.definition.minColumnSpan ?? 1),
            isMinimalRowsReached: placement.height === (item.definition.minRowSpan ?? MIN_ROW_SPAN),
            conflicts,
            disturbed,
          };
      }
    }

    switch (transitionAnnouncement.type) {
      case "operation-started":
        return i18nStrings.liveAnnouncementOperationStarted(transitionAnnouncement.operation);
      case "operation-performed":
        return i18nStrings.liveAnnouncementOperation(getOperationState(transitionAnnouncement));
      case "operation-committed":
        return i18nStrings.liveAnnouncementOperationCommitted(transitionAnnouncement.operation);
      case "operation-discarded":
        return i18nStrings.liveAnnouncementOperationDiscarded(transitionAnnouncement.operation);
      case "item-removed":
        return i18nStrings.liveAnnouncementOperation({
          operationType: "remove",
          item,
          disturbed: [...transitionAnnouncement.disturbed].map(toItem),
        });
    }
  })();
>>>>>>> 359f9696

  const showGrid = items.length > 0 || transition;

  return (
    <div ref={containerRef} className={clsx(styles.root, { [styles.empty]: !showGrid })}>
      <ScreenReaderGridNavigation
        items={items}
        itemsLayout={itemsLayout}
        ariaLabel={i18nStrings.navigationAriaLabel}
        ariaDescription={i18nStrings.navigationAriaDescription}
        itemAriaLabel={i18nStrings.navigationItemAriaLabel}
        onActivateItem={focusItem}
      />

      {showGrid ? (
        <Grid
          columns={columns}
          rows={rows}
          layout={[...placeholdersLayout.items, ...itemsLayout.items]}
          transforms={transforms}
          inTransition={!!layoutShift}
        >
          {placeholdersLayout.items.map((placeholder) => (
            <Placeholder
              key={placeholder.id}
              id={placeholder.id}
              state={transition ? (transition.collisionIds?.has(placeholder.id) ? "hover" : "active") : "default"}
            />
          ))}
          {items.map((item) => {
            const layoutItem = layoutItemById.get(item.id);
            const isResizing =
              transition && transition.operation === "resize" && transition.draggableItem.id === item.id;

            // Take item's layout size or item's definition defaults to be used for insert and reorder.
            const itemSize = layoutItem ?? {
              width: getDefaultItemWidth(item),
              height: getDefaultItemHeight(item),
            };

            const itemMaxSize = isResizing && layoutItem ? { width: columns - layoutItem.x, height: 999 } : itemSize;

            return (
              <ItemContainer
                ref={(elem) => {
                  if (elem) {
                    itemContainerRef.current[item.id] = elem;
                  } else {
                    delete itemContainerRef.current[item.id];
                  }
                }}
                key={item.id}
                item={item}
                acquired={item.id === acquiredItem?.id}
                itemSize={itemSize}
                itemMaxSize={itemMaxSize}
                onNavigate={onItemNavigate}
              >
                {renderItem(item, { removeItem: () => removeItemAction(item) })}
              </ItemContainer>
            );
          })}
        </Grid>
      ) : (
        empty
      )}

      <LiveRegion>{announcement}</LiveRegion>
    </div>
  );
}<|MERGE_RESOLUTION|>--- conflicted
+++ resolved
@@ -193,69 +193,7 @@
     delete transforms[transition.draggableItem.id];
   }
 
-<<<<<<< HEAD
-  const announcement = transitionAnnouncement
-    ? announcementToString(transitionAnnouncement, items, transitionState.acquiredItem, i18nStrings)
-    : "";
-=======
-  const announcement = (() => {
-    if (!transitionAnnouncement) {
-      return "";
-    }
-    const item = transitionAnnouncement.item as BoardProps.Item<D>;
-
-    const toItem = (id: ItemId) => items.find((it) => it?.id === id)!;
-    const formatDirection = (direction: null | Direction) => {
-      if (!direction) {
-        return null;
-      }
-      return direction === "left" || direction === "right" ? "horizontal" : "vertical";
-    };
-
-    function getOperationState(announcement: OperationPerformedAnnouncement): BoardProps.OperationState<D> {
-      const placement = announcement.placement;
-      const direction = formatDirection(announcement.direction);
-      const conflicts = [...announcement.conflicts].map(toItem);
-      const disturbed = [...announcement.disturbed].map(toItem);
-
-      switch (announcement.operation) {
-        case "reorder":
-          return { operationType: "reorder", item, placement, direction: direction!, conflicts, disturbed };
-        case "insert":
-          return { operationType: "insert", item, placement, conflicts, disturbed };
-        case "resize":
-          return {
-            operationType: "resize",
-            item,
-            placement,
-            direction: direction!,
-            isMinimalColumnsReached: placement.width === (item.definition.minColumnSpan ?? 1),
-            isMinimalRowsReached: placement.height === (item.definition.minRowSpan ?? MIN_ROW_SPAN),
-            conflicts,
-            disturbed,
-          };
-      }
-    }
-
-    switch (transitionAnnouncement.type) {
-      case "operation-started":
-        return i18nStrings.liveAnnouncementOperationStarted(transitionAnnouncement.operation);
-      case "operation-performed":
-        return i18nStrings.liveAnnouncementOperation(getOperationState(transitionAnnouncement));
-      case "operation-committed":
-        return i18nStrings.liveAnnouncementOperationCommitted(transitionAnnouncement.operation);
-      case "operation-discarded":
-        return i18nStrings.liveAnnouncementOperationDiscarded(transitionAnnouncement.operation);
-      case "item-removed":
-        return i18nStrings.liveAnnouncementOperation({
-          operationType: "remove",
-          item,
-          disturbed: [...transitionAnnouncement.disturbed].map(toItem),
-        });
-    }
-  })();
->>>>>>> 359f9696
-
+  const announcement = transitionAnnouncement ? announcementToString(transitionAnnouncement, items, i18nStrings) : "";
   const showGrid = items.length > 0 || transition;
 
   return (
