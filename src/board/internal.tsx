--- conflicted
+++ resolved
@@ -25,12 +25,11 @@
   createItemsLayout,
   createPlaceholdersLayout,
   exportItemsLayout,
-<<<<<<< HEAD
   getDefaultItemColumnSpan,
+  getDefaultItemColumns,
   getDefaultItemRowSpan,
-=======
-  getMinItemSize,
->>>>>>> ce6e281c
+  getMinItemColumns,
+  getMinItemRowSpan,
 } from "../internal/utils/layout";
 import { Position } from "../internal/utils/position";
 import { useAutoScroll } from "../internal/utils/use-auto-scroll";
@@ -238,21 +237,9 @@
     }
   }
 
-<<<<<<< HEAD
-  const layoutShift = transition?.layoutShift ?? removeTransition?.layoutShift;
-  const transforms = layoutShift ? createTransforms(itemsLayout, layoutShift.moves) : {};
-
-  // Exclude drag target from transforms.
-  if (transition && transition.interactionType === "pointer") {
-    delete transforms[transition.draggableItem.id];
-  }
-
   const announcement = transitionAnnouncement
     ? announcementToString(columns, transitionAnnouncement, items, i18nStrings)
     : "";
-=======
-  const announcement = transitionAnnouncement ? announcementToString(transitionAnnouncement, items, i18nStrings) : "";
->>>>>>> ce6e281c
 
   return (
     <div ref={__internalRootRef}>
@@ -268,58 +255,6 @@
       <div ref={containerRef} className={clsx(styles.root, { [styles.empty]: rows === 0 })}>
         {rows > 0 ? (
           <Grid columns={columns} rows={rows} layout={[...placeholdersLayout.items, ...itemsLayout.items]}>
-<<<<<<< HEAD
-            {/* Placeholders are rendered even when there is no transition to support the first collisions check. */}
-            {placeholdersLayout.items.map((placeholder) => (
-              <Placeholder
-                key={placeholder.id}
-                id={placeholder.id}
-                state={transition ? (transition.collisionIds?.has(placeholder.id) ? "hover" : "active") : "default"}
-                columns={columns}
-              />
-            ))}
-
-            {items.map((item) => {
-              const layoutItem = layoutItemById.get(item.id);
-              const isResizing = transition?.operation === "resize" && transition?.draggableItem.id === item.id;
-
-              const itemSize = layoutItem
-                ? {
-                    width: 100 * (layoutItem.width / columns),
-                    height: layoutItem.height,
-                  }
-                : {
-                    width: getDefaultItemColumnSpan(item),
-                    height: getDefaultItemRowSpan(item),
-                  };
-
-              const itemMaxSize =
-                isResizing && layoutItem
-                  ? { width: 100 * ((columns - layoutItem.x) / columns), height: 999 }
-                  : itemSize;
-
-              return (
-                <ItemContainer
-                  ref={(elem) => {
-                    if (elem) {
-                      itemContainerRef.current[item.id] = elem;
-                    } else {
-                      delete itemContainerRef.current[item.id];
-                    }
-                  }}
-                  key={item.id}
-                  item={item}
-                  transform={transforms[item.id]}
-                  inTransition={!!layoutShift}
-                  acquired={item.id === acquiredItem?.id}
-                  itemSize={itemSize}
-                  // TODO: add itemMinSize
-                  itemMaxSize={itemMaxSize}
-                  onKeyMove={onItemMove}
-                >
-                  {renderItem(item, { removeItem: () => removeItemAction(item) })}
-                </ItemContainer>
-=======
             {(gridContext) => {
               const layoutShift = transition?.layoutShift ?? removeTransition?.layoutShift;
               const transforms = layoutShift ? createTransforms(itemsLayout, layoutShift.moves, gridContext) : {};
@@ -339,9 +274,9 @@
                     id={placeholder.id}
                     state={transition ? (transition.collisionIds?.has(placeholder.id) ? "hover" : "active") : "default"}
                     gridContext={gridContext}
+                    columns={columns}
                   />
                 )
->>>>>>> ce6e281c
               );
 
               items.forEach((item) => {
@@ -349,12 +284,17 @@
                 const isResizing = transition?.operation === "resize" && transition?.draggableItem.id === item.id;
 
                 const itemSize = layoutItem ?? {
-                  width: getInsertingItemWidth(item, columns),
-                  height: getInsertingItemHeight(item),
+                  width: getDefaultItemColumns(item, columns),
+                  height: getDefaultItemRowSpan(item),
                 };
 
                 const itemMaxSize =
                   isResizing && layoutItem ? { width: columns - layoutItem.x, height: 999 } : itemSize;
+
+                const itemMinSize = {
+                  width: getMinItemColumns(item, columns),
+                  height: getMinItemRowSpan(item),
+                };
 
                 children.push(
                   <ItemContainer
@@ -373,10 +313,10 @@
                     acquired={item.id === acquiredItem?.id}
                     getItemSize={() => ({
                       width: gridContext.getWidth(itemSize.width),
-                      minWidth: gridContext.getWidth(getMinItemSize(item).width),
+                      minWidth: gridContext.getWidth(itemMinSize.width),
                       maxWidth: gridContext.getWidth(itemMaxSize.width),
                       height: gridContext.getHeight(itemSize.height),
-                      minHeight: gridContext.getHeight(getMinItemSize(item).height),
+                      minHeight: gridContext.getHeight(itemMinSize.height),
                       maxHeight: gridContext.getHeight(itemMaxSize.height),
                     })}
                     onKeyMove={onItemMove}
