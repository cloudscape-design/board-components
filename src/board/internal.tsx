// Copyright Amazon.com, Inc. or its affiliates. All Rights Reserved.
// SPDX-License-Identifier: Apache-2.0
import { useContainerQuery } from "@cloudscape-design/component-toolkit";
import clsx from "clsx";
import { useEffect, useRef } from "react";
import {
  BREAKPOINT_SMALL,
  COLUMNS_FULL,
  COLUMNS_SMALL,
  MIN_ROW_SPAN,
  TRANSITION_DURATION_MS,
} from "../internal/constants";
import { useDragSubscription } from "../internal/dnd-controller/controller";
import Grid from "../internal/grid";
import { BoardItemDefinition, BoardItemDefinitionBase, Direction, ItemId } from "../internal/interfaces";
import { ItemContainer, ItemContainerRef } from "../internal/item-container";
import LiveRegion from "../internal/live-region";
import { ScreenReaderGridNavigation } from "../internal/screenreader-grid-navigation";
import { createCustomEvent } from "../internal/utils/events";
import {
  createItemsLayout,
  createPlaceholdersLayout,
  exportItemsLayout,
  getDefaultItemSize,
} from "../internal/utils/layout";
import { Position } from "../internal/utils/position";
import { useMergeRefs } from "../internal/utils/use-merge-refs";
import { createTransforms } from "./calculations/shift-layout";

import { BoardProps } from "./interfaces";
import Placeholder from "./placeholder";
import styles from "./styles.css.js";
import { OperationPerformedAnnouncement, selectTransitionRows, useTransition } from "./transition";
import { useAutoScroll } from "./use-auto-scroll";

export default function Board<D>({ items, renderItem, onItemsChange, empty, i18nStrings }: BoardProps<D>) {
  const containerAccessRef = useRef<HTMLDivElement>(null);
  const [containerSize, containerQueryRef] = useContainerQuery(
    (entry) => (entry.contentBoxWidth < BREAKPOINT_SMALL ? "small" : "full"),
    []
  );
  const containerRef = useMergeRefs(containerAccessRef, containerQueryRef);
  const columns = containerSize === "small" ? COLUMNS_SMALL : COLUMNS_FULL;
  const itemContainerRef = useRef<{ [id: ItemId]: ItemContainerRef }>({});

  const autoScrollHandlers = useAutoScroll();

  const [transitionState, dispatch] = useTransition<D>();
  const transition = transitionState.transition;
  const removeTransition = transitionState.removeTransition;
  const transitionAnnouncement = transitionState.announcement;
  const acquiredItem = transition && transitionState.acquiredItem;

  // Use previous items while remove transition is in progress.
  items = removeTransition?.items ?? items;

  // The acquired item is the one being inserting at the moment but not submitted yet.
  // It needs to be included to the layout to be a part of layout shifts and rendering.
  items = acquiredItem ? [...items, acquiredItem] : items;
  const itemsLayout = createItemsLayout(items, columns);
  const layoutItemById = new Map(itemsLayout.items.map((item) => [item.id, item]));
  const layoutItemIndexById = new Map(itemsLayout.items.map((item, index) => [item.id, index]));

  // Items and layout items must maintain the same order visually, in the DOM and in the data
  // to ensure on-change events and tab order work as expected.
  items = [...items].sort((a, b) => (layoutItemIndexById.get(a.id) ?? -1) - (layoutItemIndexById.get(b.id) ?? -1));

  // When an item gets acquired or removed the focus needs to be dispatched on the next render.
  const focusNextRenderIndexRef = useRef<null | number>(null);
  const focusNextRenderIdRef = useRef<null | ItemId>(null);
  useEffect(() => {
    const focusTarget = focusNextRenderIdRef.current ?? items[focusNextRenderIndexRef.current ?? -1]?.id;
    if (focusTarget) {
      itemContainerRef.current[focusTarget].focusDragHandle();
    }
    focusNextRenderIndexRef.current = null;
    focusNextRenderIdRef.current = null;
  });

  // Submit scheduled removal after a delay to let animations play.
  useEffect(() => {
    if (!removeTransition) {
      return;
    }

    const timeoutId = setTimeout(() => {
      dispatch({ type: "submit" });

      const removedItemIndex = items.findIndex((it) => it.id === removeTransition.removedItem.id);
      const nextIndexToFocus = removedItemIndex !== items.length - 1 ? removedItemIndex : items.length - 2;
      focusNextRenderIndexRef.current = nextIndexToFocus;
    }, TRANSITION_DURATION_MS);

    return () => clearTimeout(timeoutId);
  }, [removeTransition, items]);

  const getDefaultItemWidth = (item: BoardItemDefinitionBase<unknown>) =>
    Math.min(columns, getDefaultItemSize(item).width);
  const getDefaultItemHeight = (item: BoardItemDefinitionBase<unknown>) => getDefaultItemSize(item).height;

  // Rows can't be 0 as it would prevent placing the first item to the layout.
  const rows = selectTransitionRows(transitionState) || itemsLayout.rows || 1;
  const placeholdersLayout = createPlaceholdersLayout(rows, columns);

  useDragSubscription("start", ({ operation, interactionType, draggableItem, draggableElement, collisionIds }) => {
    dispatch({
      type: "init",
      operation,
      interactionType,
      itemsLayout,
      // TODO: resolve any
      // The code only works assuming the board can take any draggable.
      // If draggables can be of different types a check of some sort is required here.
      draggableItem: draggableItem as any,
      draggableElement,
      collisionIds,
    });

    autoScrollHandlers.addPointerEventHandlers();
  });

  useDragSubscription("update", ({ collisionIds, positionOffset }) => {
    dispatch({ type: "update-with-pointer", collisionIds, positionOffset });
  });

  useDragSubscription("submit", () => {
    if (!transition) {
      throw new Error("Invariant violation: no transition.");
    }

    dispatch({ type: "submit" });

    if (transition.layoutShift) {
      if (transition.layoutShift.conflicts.length === 0) {
        // Commit new layout for insert case.
        if (transition.operation === "insert") {
          const newLayout = exportItemsLayout(transition.layoutShift.next, [...items, transition.draggableItem]);
          const addedItem = newLayout.find((item) => item.id === transition.draggableItem.id)!;
          onItemsChange(createCustomEvent({ items: newLayout, addedItem }));
        }
        // Commit new layout for reorder/resize case.
        else {
          onItemsChange(createCustomEvent({ items: exportItemsLayout(transition.layoutShift.next, items) }));
        }
      }
    }

    autoScrollHandlers.removePointerEventHandlers();
  });

  useDragSubscription("discard", () => {
    if (!transition) {
      throw new Error("Invariant violation: no transition.");
    }

    dispatch({ type: "discard" });

    autoScrollHandlers.removePointerEventHandlers();
  });

  const removeItemAction = (removedItem: BoardItemDefinition<D>) => {
    dispatch({ type: "init-remove", items, itemsLayout, removedItem });

    onItemsChange(createCustomEvent({ items: items.filter((it) => it !== removedItem), removedItem }));
  };

  function focusItem(itemId: ItemId) {
    itemContainerRef.current[itemId].focusDragHandle();
  }

  function shiftItem(direction: Direction) {
    dispatch({ type: "update-with-keyboard", direction });
    autoScrollHandlers.scheduleActiveElementScrollIntoView(TRANSITION_DURATION_MS);
  }

  function onItemNavigate(direction: Direction) {
    if (transition) {
      shiftItem(direction);
    }
  }

  function acquireItem(position: Position) {
    dispatch({ type: "acquire-item", position, layoutElement: containerAccessRef.current! });
    focusNextRenderIdRef.current = transition?.draggableItem.id ?? null;
  }

  const layoutShift = transition?.layoutShift ?? removeTransition?.layoutShift;
  const transforms = layoutShift ? createTransforms(itemsLayout, layoutShift.moves) : {};
  if (transition && transition.interactionType === "pointer") {
    delete transforms[transition.draggableItem.id];
  }

  const announcement = (() => {
    if (!transitionAnnouncement) {
      return "";
    }
<<<<<<< HEAD
    const item = transitionAnnouncement.item as BoardProps.Item<D>;
=======
    if (!transitionState.acquiredItem && !items.some((it) => it.id === transitionAnnouncement.itemId)) {
      return "";
    }
>>>>>>> 04c058c8

    const toItem = (id: ItemId) => [...items, transitionState.acquiredItem].find((it) => it?.id === id)!;
    const formatDirection = (direction: null | Direction) => {
      if (!direction) {
        return null;
      }
      return direction === "left" || direction === "right" ? "horizontal" : "vertical";
    };

    function getOperationState(announcement: OperationPerformedAnnouncement): BoardProps.OperationState<D> {
      const placement = announcement.placement;
      const direction = formatDirection(announcement.direction);
      const conflicts = [...announcement.conflicts].map(toItem);
      const disturbed = [...announcement.disturbed].map(toItem);

      switch (announcement.operation) {
        case "reorder":
          return { operationType: "reorder", item, placement, direction: direction!, conflicts, disturbed };
        case "insert":
          return { operationType: "insert", item, placement, conflicts, disturbed };
        case "resize":
          return {
            operationType: "resize",
            item,
            placement,
            direction: direction!,
            isMinimalColumnsReached: placement.width === (item.definition.minColumnSpan ?? 1),
            isMinimalRowsReached: placement.height === (item.definition.minRowSpan ?? MIN_ROW_SPAN),
            conflicts,
            disturbed,
          };
      }
    }

    switch (transitionAnnouncement.type) {
      case "operation-started":
        return i18nStrings.liveAnnouncementOperationStarted(transitionAnnouncement.operation);
      case "operation-performed":
        return i18nStrings.liveAnnouncementOperation(getOperationState(transitionAnnouncement));
      case "operation-committed":
        return i18nStrings.liveAnnouncementOperationCommitted(transitionAnnouncement.operation);
      case "operation-discarded":
        return i18nStrings.liveAnnouncementOperationDiscarded(transitionAnnouncement.operation);
      case "item-removed":
        return i18nStrings.liveAnnouncementOperation({
          operationType: "remove",
          item,
          disturbed: [...transitionAnnouncement.disturbed].map(toItem),
        });
    }
  })();

  const showGrid = items.length > 0 || transition;

  // TODO: make sure empty / finished states announcements are considered.

  return (
    <div ref={containerRef} className={clsx(styles.root, { [styles.empty]: !showGrid })}>
      <ScreenReaderGridNavigation
        items={items}
        itemsLayout={itemsLayout}
        ariaLabel={i18nStrings.navigationAriaLabel}
        ariaDescription={i18nStrings.navigationAriaDescription}
        itemAriaLabel={i18nStrings.navigationItemAriaLabel}
        onFocusItem={focusItem}
      />

      {showGrid ? (
        <Grid
          columns={columns}
          rows={rows}
          layout={[...placeholdersLayout.items, ...itemsLayout.items]}
          transforms={transforms}
          inTransition={!!layoutShift}
        >
          {placeholdersLayout.items.map((placeholder) => (
            <Placeholder
              key={placeholder.id}
              id={placeholder.id}
              state={transition ? (transition.collisionIds?.has(placeholder.id) ? "hover" : "active") : "default"}
              acquire={() => acquireItem(new Position({ x: placeholder.x, y: placeholder.y }))}
            />
          ))}
          {items.map((item) => {
            const layoutItem = layoutItemById.get(item.id);
            const isResizing =
              transition && transition.operation === "resize" && transition.draggableItem.id === item.id;

            // Take item's layout size or item's definition defaults to be used for insert and reorder.
            const itemSize = layoutItem ?? {
              width: getDefaultItemWidth(item),
              height: getDefaultItemHeight(item),
            };

            const itemMaxSize = isResizing && layoutItem ? { width: columns - layoutItem.x, height: 999 } : itemSize;

            return (
              <ItemContainer
                ref={(elem) => {
                  if (elem) {
                    itemContainerRef.current[item.id] = elem;
                  } else {
                    delete itemContainerRef.current[item.id];
                  }
                }}
                key={item.id}
                item={item}
                acquired={item.id === acquiredItem?.id}
                itemSize={itemSize}
                itemMaxSize={itemMaxSize}
                onNavigate={onItemNavigate}
              >
                {renderItem(item, { removeItem: () => removeItemAction(item) })}
              </ItemContainer>
            );
          })}
        </Grid>
      ) : (
        empty
      )}

      <LiveRegion>{announcement}</LiveRegion>
    </div>
  );
}<|MERGE_RESOLUTION|>--- conflicted
+++ resolved
@@ -49,7 +49,7 @@
   const transition = transitionState.transition;
   const removeTransition = transitionState.removeTransition;
   const transitionAnnouncement = transitionState.announcement;
-  const acquiredItem = transition && transitionState.acquiredItem;
+  const acquiredItem = transition?.acquiredItem ?? null;
 
   // Use previous items while remove transition is in progress.
   items = removeTransition?.items ?? items;
@@ -194,15 +194,9 @@
     if (!transitionAnnouncement) {
       return "";
     }
-<<<<<<< HEAD
     const item = transitionAnnouncement.item as BoardProps.Item<D>;
-=======
-    if (!transitionState.acquiredItem && !items.some((it) => it.id === transitionAnnouncement.itemId)) {
-      return "";
-    }
->>>>>>> 04c058c8
-
-    const toItem = (id: ItemId) => [...items, transitionState.acquiredItem].find((it) => it?.id === id)!;
+
+    const toItem = (id: ItemId) => items.find((it) => it?.id === id)!;
     const formatDirection = (direction: null | Direction) => {
       if (!direction) {
         return null;
