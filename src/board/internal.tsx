--- conflicted
+++ resolved
@@ -172,7 +172,7 @@
       layoutElement: containerAccessRef.current!,
     });
 
-    focusNextRenderIdRef.current = draggableItem.id ?? null;
+    focusNextRenderIdRef.current = draggableItem.id;
   });
 
   const removeItemAction = (removedItem: BoardItemDefinition<D>) => {
@@ -196,17 +196,8 @@
     }
   }
 
-<<<<<<< HEAD
-  function acquireItem(position: Position) {
-    dispatch({ type: "acquire-item", position, layoutElement: containerAccessRef.current! });
-    focusNextRenderIdRef.current = transition?.draggableItem.id ?? null;
-  }
-
   const layoutShift = transition?.layoutShift ?? removeTransition?.layoutShift;
   const transforms = layoutShift ? createTransforms(itemsLayout, layoutShift.moves) : {};
-=======
-  const transforms = transition?.layoutShift ? createTransforms(itemsLayout, transition.layoutShift.moves) : {};
->>>>>>> 2385119c
   if (transition && transition.interactionType === "pointer") {
     delete transforms[transition.draggableItem.id];
   }
