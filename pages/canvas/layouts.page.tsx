--- conflicted
+++ resolved
@@ -66,23 +66,13 @@
       <h1>Canvas</h1>
       <main>
         <TestBed>
-<<<<<<< HEAD
-          <Canvas items={singleItem} renderItem={(item) => <Block>{item.id}</Block>} />
+          <Canvas items={singleItem} renderItem={(item) => <Block>{item.id}</Block>} onItemsChange={noop} />
         </TestBed>
         <TestBed>
-          <Canvas items={spacedOutTtems} renderItem={(item) => <Block>{item.id}</Block>} />
+          <Canvas items={spacedOutTtems} renderItem={(item) => <Block>{item.id}</Block>} onItemsChange={noop} />
         </TestBed>
         <TestBed>
-          <Canvas items={nextRowItems} renderItem={(item) => <Block>{item.id}</Block>} />
-=======
-          <Canvas items={singleItem} renderItem={(item) => <Block key={item.id} />} onItemsChange={noop} />
-        </TestBed>
-        <TestBed>
-          <Canvas items={spacedOutTtems} renderItem={(item) => <Block key={item.id} />} onItemsChange={noop} />
-        </TestBed>
-        <TestBed>
-          <Canvas items={nextRowItems} renderItem={(item) => <Block key={item.id} />} onItemsChange={noop} />
->>>>>>> 4ff7958b
+          <Canvas items={nextRowItems} renderItem={(item) => <Block>{item.id}</Block>} onItemsChange={noop} />
         </TestBed>
       </main>
     </>
